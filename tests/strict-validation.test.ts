--- conflicted
+++ resolved
@@ -81,11 +81,7 @@
       };
 
       const result = zodSchemaToCode(schema, { strictValidation: true });
-<<<<<<< HEAD
       expect(result.code).toContain("z.strictObject(");
-=======
-      expect(result.code).toContain("z.strictObject");
->>>>>>> 359f07c7
       expect(result.code).not.toContain("z.looseObject");
 
       const zodSchema = evalZod(result.code);
@@ -117,11 +113,7 @@
       };
 
       const result = zodSchemaToCode(schema, { strictValidation: true });
-<<<<<<< HEAD
       expect(result.code).toContain("z.strictObject(");
-=======
-      expect(result.code).toContain("z.strictObject");
->>>>>>> 359f07c7
       expect(result.code).not.toContain("z.looseObject");
 
       const zodSchema = evalZod(result.code);
@@ -180,15 +172,10 @@
       expect(looseResult.code).not.toContain("z.strictObject");
 
       // Test strict validation
-<<<<<<< HEAD
       const strictResult = zodSchemaToCode(schema as any, {
         strictValidation: true,
       });
-      expect(strictResult.code).toContain("z.strictObject(");
-=======
-      const strictResult = zodSchemaToCode(schema, { strictValidation: true });
       expect(strictResult.code).toContain("z.strictObject");
->>>>>>> 359f07c7
       expect(strictResult.code).not.toContain("z.looseObject");
     });
 
@@ -209,11 +196,7 @@
 
       // Test strict validation
       const strictResult = zodSchemaToCode(schema, { strictValidation: true });
-<<<<<<< HEAD
       expect(strictResult.code).toContain("z.strictObject(");
-=======
-      expect(strictResult.code).toContain("z.strictObject");
->>>>>>> 359f07c7
       expect(strictResult.code).not.toContain("z.looseObject");
     });
   });
